--- conflicted
+++ resolved
@@ -5,6 +5,7 @@
 using VRUI;
 using HMUI;
 using CustomUI.BeatSaber;
+using CustomUI.Utilities;
 using TMPro;
 using System.Collections.Generic;
 using Logger = CustomAvatar.Util.Logger;
@@ -14,13 +15,12 @@
 	class AvatarListViewController : VRUIViewController, TableView.IDataSource
 	{
 		private Button _backButton;
+		private Button _pageUpButton;
+		private Button _pageDownButton;
+		private TextMeshProUGUI _versionNumber;
 		private TableView _tableView;
 		private LevelListTableCell _tableCellTemplate;
 		private IReadOnlyList<CustomAvatar> AvatarList = Plugin.Instance.AvatarLoader.Avatars;
-<<<<<<< HEAD
-		private readonly List<CustomAvatar> _loadedAvatars = new List<CustomAvatar>();
-=======
->>>>>>> 817fe4c4
 
 		public Action onBackPressed;
 
@@ -45,7 +45,7 @@
 
 		private void SelectRowWithAvatar(CustomAvatar avatar, bool reload, bool scroll)
 		{
-			int currentRow =  _loadedAvatars.IndexOf(avatar);
+			int currentRow = Plugin.Instance.AvatarLoader.IndexOf(avatar);
 			if (scroll) _tableView.ScrollToCellWithIdx(currentRow, TableView.ScrollPositionType.Center, false);
 			if (reload) _tableView.ReloadData();
 			_tableView.SelectCellWithIdx(currentRow);
@@ -53,29 +53,6 @@
 
 		private void LoadAllAvatars()
 		{
-<<<<<<< HEAD
-			_loadedAvatars.Clear();
-
-			for (int i = 0; i < AvatarList.Count; i++)
-			{
-				var avatar = AvatarList[i];
-
-				try
-				{
-					Logger.Log("Loading avatar from " + avatar.AssetBundle.FullPath, Logger.LogLevel.Notice);
-					avatar.Load(OnAvatarLoaded);
-				}
-				catch (Exception e)
-				{
-					Logger.Log("Failed to load avatar: " + e.Message, Logger.LogLevel.Error);
-				}
-			}
-		}
-
-		private void OnAvatarLoaded(CustomAvatar avatar, AvatarLoadResult _loadResult)
-		{
-			if (_loadResult != AvatarLoadResult.Completed)
-=======
 			for (int i = 0; i < AvatarList.Count; i++)
 			{
 				AvatarList[i].Load(OnAvatarLoaded);
@@ -85,18 +62,11 @@
 		private void OnAvatarLoaded(CustomAvatar avatar, AvatarLoadResult loadResult)
 		{
 			if (loadResult != AvatarLoadResult.Completed)
->>>>>>> 817fe4c4
 			{
 				Logger.Log("Avatar " + avatar.FullPath + " failed to load");
 				return;
 			}
 
-<<<<<<< HEAD
-			_loadedAvatars.Add(avatar);
-			_loadedAvatars.Sort((a, b) => string.Compare(a.Name, b.Name));
-
-=======
->>>>>>> 817fe4c4
 			_tableView.ReloadData();
 		}
 
@@ -107,6 +77,7 @@
 			RectTransform container = new GameObject("AvatarsListContainer", typeof(RectTransform)).transform as RectTransform;
 			container.SetParent(rectTransform, false);
 			container.sizeDelta = new Vector2(70f, 0f);
+
 
 			var tableViewObject = new GameObject("AvatarsListTableView");
 			tableViewObject.SetActive(false);
@@ -127,27 +98,27 @@
 
 			tableViewObject.SetActive(true);
 
-			Button pageUpButton = Instantiate(Resources.FindObjectsOfTypeAll<Button>().First(x => (x.name == "PageUpButton")), container, false);
-			(pageUpButton.transform as RectTransform).anchoredPosition = new Vector2(0f, 40f);
-			pageUpButton.interactable = true;
-			pageUpButton.onClick.AddListener(delegate ()
+			_pageUpButton = Instantiate(Resources.FindObjectsOfTypeAll<Button>().First(x => (x.name == "PageUpButton")), container, false);
+			(_pageUpButton.transform as RectTransform).anchoredPosition = new Vector2(0f, 40f);
+			_pageUpButton.interactable = true;
+			_pageUpButton.onClick.AddListener(delegate ()
 			{
 				_tableView.PageScrollUp();
 			});
 
-			Button pageDownButton = Instantiate(Resources.FindObjectsOfTypeAll<Button>().First(x => (x.name == "PageDownButton")), container, false);
-			(pageDownButton.transform as RectTransform).anchoredPosition = new Vector2(0f, -30f);
-			pageDownButton.interactable = true;
-			pageDownButton.onClick.AddListener(delegate ()
+			_pageDownButton = Instantiate(Resources.FindObjectsOfTypeAll<Button>().First(x => (x.name == "PageDownButton")), container, false);
+			(_pageDownButton.transform as RectTransform).anchoredPosition = new Vector2(0f, -30f);
+			_pageDownButton.interactable = true;
+			_pageDownButton.onClick.AddListener(delegate ()
 			{
 				_tableView.PageScrollDown();
 			});
 
-			TextMeshProUGUI versionNumber = BeatSaberUI.CreateText(rectTransform, Plugin.Instance.Version, new Vector2(-10f, 10f));
-			(versionNumber.transform as RectTransform).anchorMax = new Vector2(1f, 0f);
-			(versionNumber.transform as RectTransform).anchorMin = new Vector2(1f, 0f);
-			versionNumber.fontSize = 5;
-			versionNumber.color = Color.white;
+			_versionNumber = BeatSaberUI.CreateText(rectTransform, Plugin.Instance.Version, new Vector2(-10f, 10f));
+			(_versionNumber.transform as RectTransform).anchorMax = new Vector2(1f, 0f);
+			(_versionNumber.transform as RectTransform).anchorMin = new Vector2(1f, 0f);
+			_versionNumber.fontSize = 5;
+			_versionNumber.color = Color.white;
 
 			if (_backButton == null)
 			{
@@ -164,28 +135,18 @@
 
 		private void _TableView_DidSelectRowEvent(TableView sender, int row)
 		{
-<<<<<<< HEAD
-			Plugin.Instance.PlayerAvatarManager.SwitchToAvatar(_loadedAvatars[row]);
-=======
 			Plugin.Instance.PlayerAvatarManager.SwitchToAvatar(Plugin.Instance.AvatarLoader.Avatars[row]);
->>>>>>> 817fe4c4
 		}
 
 		TableCell TableView.IDataSource.CellForIdx(int row)
 		{
 			LevelListTableCell tableCell = _tableView.DequeueReusableCellForIdentifier("AvatarListCell") as LevelListTableCell;
-
 			if (tableCell == null)
 			{
 				tableCell = Instantiate(_tableCellTemplate);
 				tableCell.reuseIdentifier = "AvatarListCell";
 			}
 
-<<<<<<< HEAD
-			tableCell.SetText(_loadedAvatars[row]?.Name ?? "No Name");
-			tableCell.SetSubText(_loadedAvatars[row]?.AuthorName ?? "Unknown Author");
-			tableCell.SetIcon(_loadedAvatars[row]?.CoverImage?.texture ?? Texture2D.blackTexture);
-=======
 			var cellInfo = new AvatarCellInfo();
 			CustomAvatar avatar = AvatarList[row];
 
@@ -201,24 +162,20 @@
 				cellInfo.AuthorName = avatar.AuthorName;
 				cellInfo.RawImageTexture = avatar.CoverImage ? avatar.CoverImage.texture : Texture2D.blackTexture;
 			}
->>>>>>> 817fe4c4
 
 			tableCell.SetPrivateField("_beatmapCharacteristicAlphas", new float[0]);
 			tableCell.SetPrivateField("_beatmapCharacteristicImages", new UnityEngine.UI.Image[0]);
 
-<<<<<<< HEAD
-=======
 			tableCell.GetPrivateField<TextMeshProUGUI>("_songNameText").text = cellInfo.Name;
 			tableCell.GetPrivateField<TextMeshProUGUI>("_authorText").text = cellInfo?.AuthorName;
 			tableCell.GetPrivateField<UnityEngine.UI.RawImage>("_coverRawImage").texture = cellInfo.RawImageTexture;
 
->>>>>>> 817fe4c4
 			return tableCell;
 		}
 
 		int TableView.IDataSource.NumberOfCells()
 		{
-			return _loadedAvatars.Count;
+			return AvatarList.Count;
 		}
 
 		float TableView.IDataSource.CellSize()
