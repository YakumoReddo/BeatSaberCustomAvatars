--- conflicted
+++ resolved
@@ -48,15 +48,6 @@
                     return new PosRot(new Vector3(), new Quaternion());
             }
         }
-<<<<<<< HEAD
-
-        public PosRot RightLegPosRot
-        {
-            get
-            {
-                if (Plugin.IsFullBodyTracking && Plugin.Trackers.Capacity >= 2)
-                    return GetTrackerWorldPosRot(Plugin.Trackers[1]);
-=======
 
         public PosRot RightLegPosRot
         {
@@ -75,7 +66,6 @@
             {
                 if (Plugin.IsFullBodyTracking && Plugin.Trackers.Capacity >= 3)
                     return GetTrackerWorldPosRot(Plugin.Trackers[3]);
->>>>>>> 8e038f12
                 else
                     return new PosRot(new Vector3(), new Quaternion());
             }
