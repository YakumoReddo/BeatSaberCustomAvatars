--- conflicted
+++ resolved
@@ -5,63 +5,16 @@
 {
 	public class CustomAvatar
 	{
-<<<<<<< HEAD
-		public AvatarAssetBundle AssetBundle { get; }
-		private float? _height;
-=======
 		private const string GameObjectName = "_CustomAvatar";
 
 		private float? _height;
 		private AssetBundleCreateRequest assetBundleCreateRequest;
 		private AssetBundleRequest assetBundleRequest;
 		private AvatarDescriptor descriptor;
->>>>>>> 817fe4c4
 
 		internal CustomAvatar(string fullPath)
 		{
 			FullPath = fullPath;
-<<<<<<< HEAD
-			AssetBundle = new AvatarAssetBundle(FullPath);
-		}
-
-		public string FullPath { get; }
-		
-		public string Name
-		{
-			get
-			{
-				if (AssetBundle == null || AssetBundle.AvatarPrefab == null) return null;
-				return AssetBundle.AvatarPrefab.AvatarName;
-			}
-		}
-
-		public string AuthorName
-		{
-			get
-			{
-				if (AssetBundle == null || AssetBundle.AvatarPrefab == null) return null;
-				return AssetBundle.AvatarPrefab.AuthorName;
-			}
-		}
-
-		public Sprite CoverImage
-		{
-			get
-			{
-				if (AssetBundle == null || AssetBundle.AvatarPrefab == null) return null;
-				return AssetBundle.AvatarPrefab.CoverImage;
-			}
-		}
-
-		public Transform ViewPoint
-		{
-			get
-			{
-				if (AssetBundle == null || AssetBundle.AvatarPrefab == null) return null;
-				return AssetBundle.AvatarPrefab.ViewPoint;
-			}
-		}
-=======
 		}
 
 
@@ -73,20 +26,15 @@
 		public Sprite CoverImage => descriptor?.Cover;
 		public bool AllowHeightCalibration => descriptor != null ? descriptor.AllowHeightCalibration : true;
 		public Transform ViewPoint { get; private set; }
->>>>>>> 817fe4c4
 
-		public float EyeHeight
+		public float Height
 		{
 			get
 			{
-				if (GameObject == null) return MainSettingsModel.kDefaultPlayerHeight - MainSettingsModel.kHeadPosToPlayerHeightOffset;
+				if (GameObject == null) return AvatarMeasurement.DefaultPlayerHeight;
 				if (_height == null)
 				{
-<<<<<<< HEAD
-					_height = AvatarMeasurement.MeasureHeight(GameObject, AssetBundle.AvatarPrefab.ViewPoint);
-=======
 					_height = AvatarMeasurement.MeasureHeight(GameObject, ViewPoint);
->>>>>>> 817fe4c4
 				}
 
 				return _height.Value;
@@ -97,35 +45,20 @@
 		{
 			if (IsLoaded)
 			{
-<<<<<<< HEAD
-				if (AssetBundle == null || AssetBundle.AvatarPrefab == null) return true;
-				return AssetBundle.AvatarPrefab.AllowHeightCalibration;
-=======
 				loadedCallback(this, AvatarLoadResult.Completed);
 				return;
->>>>>>> 817fe4c4
 			}
 
-<<<<<<< HEAD
-		public bool IsLoaded
-		{
-			get { return AssetBundle.AssetBundle != null; }
-=======
 			assetBundleCreateRequest = AssetBundle.LoadFromFileAsync(FullPath);
 			assetBundleCreateRequest.completed += asyncOperation => AssetBundleLoaded(loadedCallback);
->>>>>>> 817fe4c4
 		}
 
 		private void AssetBundleLoaded(Action<CustomAvatar, AvatarLoadResult> loadedCallback)
 		{
 			if (!assetBundleCreateRequest.isDone || assetBundleCreateRequest.assetBundle == null)
 			{
-<<<<<<< HEAD
-				return AssetBundle.AvatarPrefab?.Prefab;
-=======
 				loadedCallback(this, AvatarLoadResult.Failed);
 				return;
->>>>>>> 817fe4c4
 			}
 
 			assetBundleRequest = assetBundleCreateRequest.assetBundle.LoadAssetWithSubAssetsAsync<GameObject>(GameObjectName);
@@ -141,15 +74,11 @@
 				loadedCallback(this, AvatarLoadResult.Invalid);
 			}
 
-<<<<<<< HEAD
-			AssetBundle.LoadAssetBundle(Loaded);
-=======
 			descriptor = GameObject.GetComponent<AvatarDescriptor>();
 			ViewPoint = GameObject.transform.Find("Head");
 
 			IsLoaded = true;
 			loadedCallback(this, AvatarLoadResult.Completed);
->>>>>>> 817fe4c4
 		}
 	}
 }