﻿using System;
using UnityEngine;

namespace CustomAvatar
{
	public class AvatarBehaviour : MonoBehaviour
	{
		private IAvatarInput _avatarInput;

		private Transform _head;
		private Transform _body;
<<<<<<< HEAD
		private Transform _left;
		private Transform _right;
        private Transform _leftLeg;
        private Transform _rightLeg;
=======
		private Transform _leftHand;
		private Transform _rightHand;
        private Transform _leftLeg;
        private Transform _rightLeg;
        private Transform _pelvis;
>>>>>>> 8e038f12

        private Vector3 _prevBodyPos;

        private Vector3 _prevLeftLegPos = default(Vector3);
        private Vector3 _prevRightLegPos = default(Vector3);
        private Quaternion _prevLeftLegRot = default(Quaternion);
        private Quaternion _prevRightLegRot = default(Quaternion);

        private Vector3 _prevPelvisPos = default(Vector3);
        private Quaternion _prevPelvisRot = default(Quaternion);

        public void Init(IAvatarInput avatarInput)
		{
			_avatarInput = avatarInput;

			_head = GetHeadTransform();
			_body = gameObject.transform.Find("Body");
<<<<<<< HEAD
			_left = gameObject.transform.Find("LeftHand");
			_right = gameObject.transform.Find("RightHand");
            _leftLeg = gameObject.transform.Find("LeftLeg");
            _rightLeg = gameObject.transform.Find("RightLeg");
=======
			_leftHand = gameObject.transform.Find("LeftHand");
			_rightHand = gameObject.transform.Find("RightHand");
            _leftLeg = gameObject.transform.Find("LeftLeg");
            _rightLeg = gameObject.transform.Find("RightLeg");
            _pelvis = gameObject.transform.Find("Pelvis");
>>>>>>> 8e038f12
        }

		private void LateUpdate()
		{
            try
            {
                var headPosRot = _avatarInput.HeadPosRot;
                var leftPosRot = _avatarInput.LeftPosRot;
                var rightPosRot = _avatarInput.RightPosRot;
<<<<<<< HEAD
                var leftLegPosRot = _avatarInput.LeftLegPosRot;
                var rightLegPosRot = _avatarInput.RightLegPosRot;
=======
>>>>>>> 8e038f12

                _head.position = headPosRot.Position;
                _head.rotation = headPosRot.Rotation;

<<<<<<< HEAD
                _left.position = leftPosRot.Position;
                _left.rotation = leftPosRot.Rotation;

                _right.position = rightPosRot.Position;
                _right.rotation = rightPosRot.Rotation;

                if (_leftLeg != null && _rightLeg != null)
                {
                    _leftLeg.position = leftLegPosRot.Position;
                    _leftLeg.rotation = leftLegPosRot.Rotation;

                    _rightLeg.position = rightLegPosRot.Position;
                    _rightLeg.rotation = rightLegPosRot.Rotation;
=======
                _leftHand.position = leftPosRot.Position;
                _leftHand.rotation = leftPosRot.Rotation;

                _rightHand.position = rightPosRot.Position;
                _rightHand.rotation = rightPosRot.Rotation;

                if (_leftLeg != null && _rightLeg != null && _avatarInput is IAvatarFullBodyInput)
                {
                    var _fbinput = _avatarInput as IAvatarFullBodyInput;
                    var leftLegPosRot = _fbinput.LeftLegPosRot;
                    var rightLegPosRot = _fbinput.RightLegPosRot;
                    _prevLeftLegPos = Vector3.Lerp(_prevLeftLegPos, leftLegPosRot.Position, 15 * Time.deltaTime);
                    _prevLeftLegRot = Quaternion.Slerp(_prevLeftLegRot, leftLegPosRot.Rotation, 10 * Time.deltaTime);
                    _leftLeg.position = _prevLeftLegPos;
                    _leftLeg.rotation = _prevLeftLegRot;

                    _prevRightLegPos = Vector3.Lerp(_prevRightLegPos, rightLegPosRot.Position, 15 * Time.deltaTime);
                    _prevRightLegRot = Quaternion.Slerp(_prevRightLegRot, rightLegPosRot.Rotation, 10 * Time.deltaTime);
                    _rightLeg.position = _prevRightLegPos;
                    _rightLeg.rotation = _prevRightLegRot;
                }

                if(_pelvis != null && _avatarInput is IAvatarFullBodyInput)
                {
                    var _fbinput = _avatarInput as IAvatarFullBodyInput;
                    var pelvisPosRot = _fbinput.PelvisPosRot;

                    _prevPelvisPos = Vector3.Lerp(_prevPelvisPos, pelvisPosRot.Position, 17 * Time.deltaTime);
                    _prevPelvisRot = Quaternion.Slerp(_prevPelvisRot, pelvisPosRot.Rotation, 13 * Time.deltaTime);
                    _pelvis.position = _prevPelvisPos;
                    _pelvis.rotation = _prevPelvisRot;
>>>>>>> 8e038f12
                }

                var vrPlatformHelper = PersistentSingleton<VRPlatformHelper>.instance;

<<<<<<< HEAD
                vrPlatformHelper.AdjustPlatformSpecificControllerTransform(_left);
                vrPlatformHelper.AdjustPlatformSpecificControllerTransform(_right);
=======
                vrPlatformHelper.AdjustPlatformSpecificControllerTransform(_leftHand);
                vrPlatformHelper.AdjustPlatformSpecificControllerTransform(_rightHand);
>>>>>>> 8e038f12

                if (_body == null) return;
                _body.position = _head.position - (_head.transform.up * 0.1f);

                var vel = new Vector3(_body.transform.localPosition.x - _prevBodyPos.x, 0.0f,
                    _body.localPosition.z - _prevBodyPos.z);

                var rot = Quaternion.Euler(0.0f, _head.localEulerAngles.y, 0.0f);
                var tiltAxis = Vector3.Cross(gameObject.transform.up, vel);
                _body.localRotation = Quaternion.Lerp(_body.localRotation,
                    Quaternion.AngleAxis(vel.magnitude * 1250.0f, tiltAxis) * rot,
                    Time.deltaTime * 10.0f);

                _prevBodyPos = _body.transform.localPosition;
            } catch(Exception e)
            {
                Console.WriteLine("{0}\n{1}", e.Message, e.StackTrace);
            }
		}

		private Transform GetHeadTransform()
		{
			var descriptor = GetComponent<AvatarDescriptor>();
			if (descriptor != null)
			{
				//if (descriptor.ViewPoint != null) return descriptor.ViewPoint;
			}

			return gameObject.transform.Find("Head");
		}
	}
}<|MERGE_RESOLUTION|>--- conflicted
+++ resolved
@@ -9,18 +9,11 @@
 
 		private Transform _head;
 		private Transform _body;
-<<<<<<< HEAD
-		private Transform _left;
-		private Transform _right;
-        private Transform _leftLeg;
-        private Transform _rightLeg;
-=======
 		private Transform _leftHand;
 		private Transform _rightHand;
         private Transform _leftLeg;
         private Transform _rightLeg;
         private Transform _pelvis;
->>>>>>> 8e038f12
 
         private Vector3 _prevBodyPos;
 
@@ -38,18 +31,11 @@
 
 			_head = GetHeadTransform();
 			_body = gameObject.transform.Find("Body");
-<<<<<<< HEAD
-			_left = gameObject.transform.Find("LeftHand");
-			_right = gameObject.transform.Find("RightHand");
-            _leftLeg = gameObject.transform.Find("LeftLeg");
-            _rightLeg = gameObject.transform.Find("RightLeg");
-=======
 			_leftHand = gameObject.transform.Find("LeftHand");
 			_rightHand = gameObject.transform.Find("RightHand");
             _leftLeg = gameObject.transform.Find("LeftLeg");
             _rightLeg = gameObject.transform.Find("RightLeg");
             _pelvis = gameObject.transform.Find("Pelvis");
->>>>>>> 8e038f12
         }
 
 		private void LateUpdate()
@@ -59,30 +45,10 @@
                 var headPosRot = _avatarInput.HeadPosRot;
                 var leftPosRot = _avatarInput.LeftPosRot;
                 var rightPosRot = _avatarInput.RightPosRot;
-<<<<<<< HEAD
-                var leftLegPosRot = _avatarInput.LeftLegPosRot;
-                var rightLegPosRot = _avatarInput.RightLegPosRot;
-=======
->>>>>>> 8e038f12
 
                 _head.position = headPosRot.Position;
                 _head.rotation = headPosRot.Rotation;
 
-<<<<<<< HEAD
-                _left.position = leftPosRot.Position;
-                _left.rotation = leftPosRot.Rotation;
-
-                _right.position = rightPosRot.Position;
-                _right.rotation = rightPosRot.Rotation;
-
-                if (_leftLeg != null && _rightLeg != null)
-                {
-                    _leftLeg.position = leftLegPosRot.Position;
-                    _leftLeg.rotation = leftLegPosRot.Rotation;
-
-                    _rightLeg.position = rightLegPosRot.Position;
-                    _rightLeg.rotation = rightLegPosRot.Rotation;
-=======
                 _leftHand.position = leftPosRot.Position;
                 _leftHand.rotation = leftPosRot.Rotation;
 
@@ -114,18 +80,12 @@
                     _prevPelvisRot = Quaternion.Slerp(_prevPelvisRot, pelvisPosRot.Rotation, 13 * Time.deltaTime);
                     _pelvis.position = _prevPelvisPos;
                     _pelvis.rotation = _prevPelvisRot;
->>>>>>> 8e038f12
                 }
 
                 var vrPlatformHelper = PersistentSingleton<VRPlatformHelper>.instance;
 
-<<<<<<< HEAD
-                vrPlatformHelper.AdjustPlatformSpecificControllerTransform(_left);
-                vrPlatformHelper.AdjustPlatformSpecificControllerTransform(_right);
-=======
                 vrPlatformHelper.AdjustPlatformSpecificControllerTransform(_leftHand);
                 vrPlatformHelper.AdjustPlatformSpecificControllerTransform(_rightHand);
->>>>>>> 8e038f12
 
                 if (_body == null) return;
                 _body.position = _head.position - (_head.transform.up * 0.1f);
